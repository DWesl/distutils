"""Tests for distutils.dir_util."""

import os
import stat
import unittest.mock as mock
from distutils import dir_util, errors
from distutils.dir_util import (
    copy_tree,
    create_tree,
    ensure_relative,
    mkpath,
    remove_tree,
)
from distutils.tests import support

import jaraco.path
import path
import pytest


@pytest.fixture(autouse=True)
def stuff(request, monkeypatch, distutils_managed_tempdir):
    self = request.instance
    tmp_dir = self.mkdtemp()
    self.root_target = os.path.join(tmp_dir, 'deep')
    self.target = os.path.join(self.root_target, 'here')
    self.target2 = os.path.join(tmp_dir, 'deep2')


class TestDirUtil(support.TempdirManager):
    def test_mkpath_remove_tree_verbosity(self, caplog):
        mkpath(self.target, verbose=False)
        assert not caplog.records
        remove_tree(self.root_target, verbose=False)

<<<<<<< HEAD
        mkpath(self.target, verbose=True)
        wanted = ['creating %s' % self.root_target, 'creating %s' % self.target]
        assert caplog.messages == wanted
        caplog.clear()

        remove_tree(self.root_target, verbose=True)
        wanted = ["removing '%s' (and everything under it)" % self.root_target]
=======
        mkpath(self.target, verbose=1)
        wanted = [f'creating {self.root_target}', f'creating {self.target}']
        assert caplog.messages == wanted
        caplog.clear()

        remove_tree(self.root_target, verbose=1)
        wanted = [f"removing '{self.root_target}' (and everything under it)"]
>>>>>>> a44f2088
        assert caplog.messages == wanted

    @pytest.mark.skipif("platform.system() == 'Windows'")
    def test_mkpath_with_custom_mode(self):
        # Get and set the current umask value for testing mode bits.
        umask = os.umask(0o002)
        os.umask(umask)
        mkpath(self.target, 0o700)
        assert stat.S_IMODE(os.stat(self.target).st_mode) == 0o700 & ~umask
        mkpath(self.target2, 0o555)
        assert stat.S_IMODE(os.stat(self.target2).st_mode) == 0o555 & ~umask

    def test_create_tree_verbosity(self, caplog):
        create_tree(self.root_target, ['one', 'two', 'three'], verbose=False)
        assert caplog.messages == []
        remove_tree(self.root_target, verbose=False)

<<<<<<< HEAD
        wanted = ['creating %s' % self.root_target]
        create_tree(self.root_target, ['one', 'two', 'three'], verbose=True)
=======
        wanted = [f'creating {self.root_target}']
        create_tree(self.root_target, ['one', 'two', 'three'], verbose=1)
>>>>>>> a44f2088
        assert caplog.messages == wanted

        remove_tree(self.root_target, verbose=False)

    def test_copy_tree_verbosity(self, caplog):
        mkpath(self.target, verbose=False)

        copy_tree(self.target, self.target2, verbose=False)
        assert caplog.messages == []

        remove_tree(self.root_target, verbose=False)

        mkpath(self.target, verbose=False)
        a_file = path.Path(self.target) / 'ok.txt'
        jaraco.path.build({'ok.txt': 'some content'}, self.target)

        wanted = [f'copying {a_file} -> {self.target2}']
        copy_tree(self.target, self.target2, verbose=True)
        assert caplog.messages == wanted

        remove_tree(self.root_target, verbose=False)
        remove_tree(self.target2, verbose=False)

    def test_copy_tree_skips_nfs_temp_files(self):
        mkpath(self.target, verbose=False)

        jaraco.path.build({'ok.txt': 'some content', '.nfs123abc': ''}, self.target)

        copy_tree(self.target, self.target2)
        assert os.listdir(self.target2) == ['ok.txt']

        remove_tree(self.root_target, verbose=False)
        remove_tree(self.target2, verbose=False)

    def test_ensure_relative(self):
        if os.sep == '/':
            assert ensure_relative('/home/foo') == 'home/foo'
            assert ensure_relative('some/path') == 'some/path'
        else:  # \\
            assert ensure_relative('c:\\home\\foo') == 'c:home\\foo'
            assert ensure_relative('home\\foo') == 'home\\foo'

    def test_copy_tree_exception_in_listdir(self):
        """
        An exception in listdir should raise a DistutilsFileError
        """
        with mock.patch("os.listdir", side_effect=OSError()), pytest.raises(
            errors.DistutilsFileError
        ):
            src = self.tempdirs[-1]
            dir_util.copy_tree(src, None)<|MERGE_RESOLUTION|>--- conflicted
+++ resolved
@@ -33,23 +33,13 @@
         assert not caplog.records
         remove_tree(self.root_target, verbose=False)
 
-<<<<<<< HEAD
         mkpath(self.target, verbose=True)
-        wanted = ['creating %s' % self.root_target, 'creating %s' % self.target]
+        wanted = [f'creating {self.root_target}', f'creating {self.target}']
         assert caplog.messages == wanted
         caplog.clear()
 
         remove_tree(self.root_target, verbose=True)
-        wanted = ["removing '%s' (and everything under it)" % self.root_target]
-=======
-        mkpath(self.target, verbose=1)
-        wanted = [f'creating {self.root_target}', f'creating {self.target}']
-        assert caplog.messages == wanted
-        caplog.clear()
-
-        remove_tree(self.root_target, verbose=1)
         wanted = [f"removing '{self.root_target}' (and everything under it)"]
->>>>>>> a44f2088
         assert caplog.messages == wanted
 
     @pytest.mark.skipif("platform.system() == 'Windows'")
@@ -67,13 +57,8 @@
         assert caplog.messages == []
         remove_tree(self.root_target, verbose=False)
 
-<<<<<<< HEAD
-        wanted = ['creating %s' % self.root_target]
+        wanted = [f'creating {self.root_target}']
         create_tree(self.root_target, ['one', 'two', 'three'], verbose=True)
-=======
-        wanted = [f'creating {self.root_target}']
-        create_tree(self.root_target, ['one', 'two', 'three'], verbose=1)
->>>>>>> a44f2088
         assert caplog.messages == wanted
 
         remove_tree(self.root_target, verbose=False)
