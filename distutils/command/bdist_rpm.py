"""distutils.command.bdist_rpm

Implements the Distutils 'bdist_rpm' command (create RPM source and binary
distributions)."""

import os
import subprocess
import sys
from distutils._log import log

from ..core import Command
from ..debug import DEBUG
from ..errors import (
    DistutilsExecError,
    DistutilsFileError,
    DistutilsOptionError,
    DistutilsPlatformError,
)
from ..file_util import write_file
from ..sysconfig import get_python_version


class bdist_rpm(Command):
    description = "create an RPM distribution"

    user_options = [
        ('bdist-base=', None, "base directory for creating built distributions"),
        (
            'rpm-base=',
            None,
            "base directory for creating RPMs (defaults to \"rpm\" under "
            "--bdist-base; must be specified for RPM 2)",
        ),
        (
            'dist-dir=',
            'd',
            "directory to put final RPM files in (and .spec files if --spec-only)",
        ),
        (
            'python=',
            None,
            "path to Python interpreter to hard-code in the .spec file "
            "(default: \"python\")",
        ),
        (
            'fix-python',
            None,
            "hard-code the exact path to the current Python interpreter in "
            "the .spec file",
        ),
        ('spec-only', None, "only regenerate spec file"),
        ('source-only', None, "only generate source RPM"),
        ('binary-only', None, "only generate binary RPM"),
        ('use-bzip2', None, "use bzip2 instead of gzip to create source distribution"),
        # More meta-data: too RPM-specific to put in the setup script,
        # but needs to go in the .spec file -- so we make these options
        # to "bdist_rpm".  The idea is that packagers would put this
        # info in setup.cfg, although they are of course free to
        # supply it on the command line.
        (
            'distribution-name=',
            None,
            "name of the (Linux) distribution to which this "
            "RPM applies (*not* the name of the module distribution!)",
        ),
        ('group=', None, "package classification [default: \"Development/Libraries\"]"),
        ('release=', None, "RPM release number"),
        ('serial=', None, "RPM serial number"),
        (
            'vendor=',
            None,
            "RPM \"vendor\" (eg. \"Joe Blow <joe@example.com>\") "
            "[default: maintainer or author from setup script]",
        ),
        (
            'packager=',
            None,
            "RPM packager (eg. \"Jane Doe <jane@example.net>\") [default: vendor]",
        ),
        ('doc-files=', None, "list of documentation files (space or comma-separated)"),
        ('changelog=', None, "RPM changelog"),
        ('icon=', None, "name of icon file"),
        ('provides=', None, "capabilities provided by this package"),
        ('requires=', None, "capabilities required by this package"),
        ('conflicts=', None, "capabilities which conflict with this package"),
        ('build-requires=', None, "capabilities required to build this package"),
        ('obsoletes=', None, "capabilities made obsolete by this package"),
        ('no-autoreq', None, "do not automatically calculate dependencies"),
        # Actions to take when building RPM
        ('keep-temp', 'k', "don't clean up RPM build directory"),
        ('no-keep-temp', None, "clean up RPM build directory [default]"),
        (
            'use-rpm-opt-flags',
            None,
            "compile with RPM_OPT_FLAGS when building from source RPM",
        ),
        ('no-rpm-opt-flags', None, "do not pass any RPM CFLAGS to compiler"),
        ('rpm3-mode', None, "RPM 3 compatibility mode (default)"),
        ('rpm2-mode', None, "RPM 2 compatibility mode"),
        # Add the hooks necessary for specifying custom scripts
        ('prep-script=', None, "Specify a script for the PREP phase of RPM building"),
        ('build-script=', None, "Specify a script for the BUILD phase of RPM building"),
        (
            'pre-install=',
            None,
            "Specify a script for the pre-INSTALL phase of RPM building",
        ),
        (
            'install-script=',
            None,
            "Specify a script for the INSTALL phase of RPM building",
        ),
        (
            'post-install=',
            None,
            "Specify a script for the post-INSTALL phase of RPM building",
        ),
        (
            'pre-uninstall=',
            None,
            "Specify a script for the pre-UNINSTALL phase of RPM building",
        ),
        (
            'post-uninstall=',
            None,
            "Specify a script for the post-UNINSTALL phase of RPM building",
        ),
        ('clean-script=', None, "Specify a script for the CLEAN phase of RPM building"),
        (
            'verify-script=',
            None,
            "Specify a script for the VERIFY phase of the RPM build",
        ),
        # Allow a packager to explicitly force an architecture
        ('force-arch=', None, "Force an architecture onto the RPM build process"),
        ('quiet', 'q', "Run the INSTALL phase of RPM building in quiet mode"),
    ]

    boolean_options = [
        'keep-temp',
        'use-rpm-opt-flags',
        'rpm3-mode',
        'no-autoreq',
        'quiet',
    ]

    negative_opt = {
        'no-keep-temp': 'keep-temp',
        'no-rpm-opt-flags': 'use-rpm-opt-flags',
        'rpm2-mode': 'rpm3-mode',
    }

    def initialize_options(self):
        self.bdist_base = None
        self.rpm_base = None
        self.dist_dir = None
        self.python = None
        self.fix_python = None
        self.spec_only = None
        self.binary_only = None
        self.source_only = None
        self.use_bzip2 = None

        self.distribution_name = None
        self.group = None
        self.release = None
        self.serial = None
        self.vendor = None
        self.packager = None
        self.doc_files = None
        self.changelog = None
        self.icon = None

        self.prep_script = None
        self.build_script = None
        self.install_script = None
        self.clean_script = None
        self.verify_script = None
        self.pre_install = None
        self.post_install = None
        self.pre_uninstall = None
        self.post_uninstall = None
        self.prep = None
        self.provides = None
        self.requires = None
        self.conflicts = None
        self.build_requires = None
        self.obsoletes = None

        self.keep_temp = 0
        self.use_rpm_opt_flags = 1
        self.rpm3_mode = 1
        self.no_autoreq = 0

        self.force_arch = None
        self.quiet = 0

    def finalize_options(self):
        self.set_undefined_options('bdist', ('bdist_base', 'bdist_base'))
        if self.rpm_base is None:
            if not self.rpm3_mode:
                raise DistutilsOptionError("you must specify --rpm-base in RPM 2 mode")
            self.rpm_base = os.path.join(self.bdist_base, "rpm")

        if self.python is None:
            if self.fix_python:
                self.python = sys.executable
            else:
                self.python = "python3"
        elif self.fix_python:
            raise DistutilsOptionError(
                "--python and --fix-python are mutually exclusive options"
            )

        if os.name != 'posix':
            raise DistutilsPlatformError(
                f"don't know how to create RPM distributions on platform {os.name}"
            )
        if self.binary_only and self.source_only:
            raise DistutilsOptionError(
                "cannot supply both '--source-only' and '--binary-only'"
            )

        # don't pass CFLAGS to pure python distributions
        if not self.distribution.has_ext_modules():
            self.use_rpm_opt_flags = 0

        self.set_undefined_options('bdist', ('dist_dir', 'dist_dir'))
        self.finalize_package_data()

    def finalize_package_data(self):
        self.ensure_string('group', "Development/Libraries")
        self.ensure_string(
            'vendor',
            f"{self.distribution.get_contact()} <{self.distribution.get_contact_email()}>",
        )
        self.ensure_string('packager')
        self.ensure_string_list('doc_files')
        if isinstance(self.doc_files, list):
            for readme in ('README', 'README.txt'):
                if os.path.exists(readme) and readme not in self.doc_files:
                    self.doc_files.append(readme)

        self.ensure_string('release', "1")
        self.ensure_string('serial')  # should it be an int?

        self.ensure_string('distribution_name')

        self.ensure_string('changelog')
        # Format changelog correctly
        self.changelog = self._format_changelog(self.changelog)

        self.ensure_filename('icon')

        self.ensure_filename('prep_script')
        self.ensure_filename('build_script')
        self.ensure_filename('install_script')
        self.ensure_filename('clean_script')
        self.ensure_filename('verify_script')
        self.ensure_filename('pre_install')
        self.ensure_filename('post_install')
        self.ensure_filename('pre_uninstall')
        self.ensure_filename('post_uninstall')

        # XXX don't forget we punted on summaries and descriptions -- they
        # should be handled here eventually!

        # Now *this* is some meta-data that belongs in the setup script...
        self.ensure_string_list('provides')
        self.ensure_string_list('requires')
        self.ensure_string_list('conflicts')
        self.ensure_string_list('build_requires')
        self.ensure_string_list('obsoletes')

        self.ensure_string('force_arch')

    def run(self):  # noqa: C901
        if DEBUG:
            print("before _get_package_data():")
            print("vendor =", self.vendor)
            print("packager =", self.packager)
            print("doc_files =", self.doc_files)
            print("changelog =", self.changelog)

        # make directories
        if self.spec_only:
            spec_dir = self.dist_dir
            self.mkpath(spec_dir)
        else:
            rpm_dir = {}
            for d in ('SOURCES', 'SPECS', 'BUILD', 'RPMS', 'SRPMS'):
                rpm_dir[d] = os.path.join(self.rpm_base, d)
                self.mkpath(rpm_dir[d])
            spec_dir = rpm_dir['SPECS']

        # Spec file goes into 'dist_dir' if '--spec-only specified',
        # build/rpm.<plat> otherwise.
        spec_path = os.path.join(spec_dir, f"{self.distribution.get_name()}.spec")
        self.execute(
            write_file, (spec_path, self._make_spec_file()), f"writing '{spec_path}'"
        )

        if self.spec_only:  # stop if requested
            return

        # Make a source distribution and copy to SOURCES directory with
        # optional icon.
        saved_dist_files = self.distribution.dist_files[:]
        sdist = self.reinitialize_command('sdist')
        if self.use_bzip2:
            sdist.formats = ['bztar']
        else:
            sdist.formats = ['gztar']
        self.run_command('sdist')
        self.distribution.dist_files = saved_dist_files

        source = sdist.get_archive_files()[0]
        source_dir = rpm_dir['SOURCES']
        self.copy_file(source, source_dir)

        if self.icon:
            if os.path.exists(self.icon):
                self.copy_file(self.icon, source_dir)
            else:
                raise DistutilsFileError(f"icon file '{self.icon}' does not exist")

        # build package
        log.info("building RPMs")
        rpm_cmd = ['rpmbuild']

        if self.source_only:  # what kind of RPMs?
            rpm_cmd.append('-bs')
        elif self.binary_only:
            rpm_cmd.append('-bb')
        else:
            rpm_cmd.append('-ba')
        rpm_cmd.extend(['--define', f'__python {self.python}'])
        if self.rpm3_mode:
            rpm_cmd.extend(['--define', f'_topdir {os.path.abspath(self.rpm_base)}'])
        if not self.keep_temp:
            rpm_cmd.append('--clean')

        if self.quiet:
            rpm_cmd.append('--quiet')

        rpm_cmd.append(spec_path)
        # Determine the binary rpm names that should be built out of this spec
        # file
        # Note that some of these may not be really built (if the file
        # list is empty)
        nvr_string = "%{name}-%{version}-%{release}"
        src_rpm = nvr_string + ".src.rpm"
        non_src_rpm = "%{arch}/" + nvr_string + ".%{arch}.rpm"
        q_cmd = rf"rpm -q --qf '{src_rpm} {non_src_rpm}\n' --specfile '{spec_path}'"

        out = os.popen(q_cmd)
        try:
            binary_rpms = []
            source_rpm = None
            while True:
                line = out.readline()
                if not line:
                    break
                ell = line.strip().split()
                assert len(ell) == 2
                binary_rpms.append(ell[1])
                # The source rpm is named after the first entry in the spec file
                if source_rpm is None:
                    source_rpm = ell[0]

            status = out.close()
            if status:
<<<<<<< HEAD
                raise DistutilsExecError(f"Failed to execute: {repr(q_cmd)}")
=======
                raise DistutilsExecError("Failed to execute: %r" % q_cmd)
>>>>>>> cb7f154a

        finally:
            out.close()

        self.spawn(rpm_cmd)

        if not self.dry_run:
            if self.distribution.has_ext_modules():
                pyversion = get_python_version()
            else:
                pyversion = 'any'

            if not self.binary_only:
                srpm = os.path.join(rpm_dir['SRPMS'], source_rpm)
                assert os.path.exists(srpm)
                self.move_file(srpm, self.dist_dir)
                filename = os.path.join(self.dist_dir, source_rpm)
                self.distribution.dist_files.append(('bdist_rpm', pyversion, filename))

            if not self.source_only:
                for rpm in binary_rpms:
                    rpm = os.path.join(rpm_dir['RPMS'], rpm)
                    if os.path.exists(rpm):
                        self.move_file(rpm, self.dist_dir)
                        filename = os.path.join(self.dist_dir, os.path.basename(rpm))
                        self.distribution.dist_files.append((
                            'bdist_rpm',
                            pyversion,
                            filename,
                        ))

    def _dist_path(self, path):
        return os.path.join(self.dist_dir, os.path.basename(path))

    def _make_spec_file(self):  # noqa: C901
        """Generate the text of an RPM spec file and return it as a
        list of strings (one per line).
        """
        # definitions and headers
        spec_file = [
            '%define name ' + self.distribution.get_name(),
            '%define version ' + self.distribution.get_version().replace('-', '_'),
            '%define unmangled_version ' + self.distribution.get_version(),
            '%define release ' + self.release.replace('-', '_'),
            '',
            'Summary: ' + (self.distribution.get_description() or "UNKNOWN"),
        ]

        # Workaround for #14443 which affects some RPM based systems such as
        # RHEL6 (and probably derivatives)
        vendor_hook = subprocess.getoutput('rpm --eval %{__os_install_post}')
        # Generate a potential replacement value for __os_install_post (whilst
        # normalizing the whitespace to simplify the test for whether the
        # invocation of brp-python-bytecompile passes in __python):
        vendor_hook = '\n'.join([
            f'  {line.strip()} \\' for line in vendor_hook.splitlines()
        ])
        problem = "brp-python-bytecompile \\\n"
        fixed = "brp-python-bytecompile %{__python} \\\n"
        fixed_hook = vendor_hook.replace(problem, fixed)
        if fixed_hook != vendor_hook:
            spec_file.append('# Workaround for https://bugs.python.org/issue14443')
            spec_file.append('%define __os_install_post ' + fixed_hook + '\n')

        # put locale summaries into spec file
        # XXX not supported for now (hard to put a dictionary
        # in a config file -- arg!)
        # for locale in self.summaries.keys():
        #    spec_file.append('Summary(%s): %s' % (locale,
        #                                          self.summaries[locale]))

        spec_file.extend([
            'Name: %{name}',
            'Version: %{version}',
            'Release: %{release}',
        ])

        # XXX yuck! this filename is available from the "sdist" command,
        # but only after it has run: and we create the spec file before
        # running "sdist", in case of --spec-only.
        if self.use_bzip2:
            spec_file.append('Source0: %{name}-%{unmangled_version}.tar.bz2')
        else:
            spec_file.append('Source0: %{name}-%{unmangled_version}.tar.gz')

        spec_file.extend([
            'License: ' + (self.distribution.get_license() or "UNKNOWN"),
            'Group: ' + self.group,
            'BuildRoot: %{_tmppath}/%{name}-%{version}-%{release}-buildroot',
            'Prefix: %{_prefix}',
        ])

        if not self.force_arch:
            # noarch if no extension modules
            if not self.distribution.has_ext_modules():
                spec_file.append('BuildArch: noarch')
        else:
            spec_file.append(f'BuildArch: {self.force_arch}')

        for field in (
            'Vendor',
            'Packager',
            'Provides',
            'Requires',
            'Conflicts',
            'Obsoletes',
        ):
            val = getattr(self, field.lower())
            if isinstance(val, list):
                spec_file.append('{}: {}'.format(field, ' '.join(val)))
            elif val is not None:
                spec_file.append(f'{field}: {val}')

        if self.distribution.get_url():
            spec_file.append('Url: ' + self.distribution.get_url())

        if self.distribution_name:
            spec_file.append('Distribution: ' + self.distribution_name)

        if self.build_requires:
            spec_file.append('BuildRequires: ' + ' '.join(self.build_requires))

        if self.icon:
            spec_file.append('Icon: ' + os.path.basename(self.icon))

        if self.no_autoreq:
            spec_file.append('AutoReq: 0')

        spec_file.extend([
            '',
            '%description',
            self.distribution.get_long_description() or "",
        ])

        # put locale descriptions into spec file
        # XXX again, suppressed because config file syntax doesn't
        # easily support this ;-(
        # for locale in self.descriptions.keys():
        #    spec_file.extend([
        #        '',
        #        '%description -l ' + locale,
        #        self.descriptions[locale],
        #        ])

        # rpm scripts
        # figure out default build script
        def_setup_call = f"{self.python} {os.path.basename(sys.argv[0])}"
        def_build = f"{def_setup_call} build"
        if self.use_rpm_opt_flags:
            def_build = 'env CFLAGS="$RPM_OPT_FLAGS" ' + def_build

        # insert contents of files

        # XXX this is kind of misleading: user-supplied options are files
        # that we open and interpolate into the spec file, but the defaults
        # are just text that we drop in as-is.  Hmmm.

        install_cmd = (
            f'{def_setup_call} install -O1 --root=$RPM_BUILD_ROOT '
            '--record=INSTALLED_FILES'
        )

        script_options = [
            ('prep', 'prep_script', "%setup -n %{name}-%{unmangled_version}"),
            ('build', 'build_script', def_build),
            ('install', 'install_script', install_cmd),
            ('clean', 'clean_script', "rm -rf $RPM_BUILD_ROOT"),
            ('verifyscript', 'verify_script', None),
            ('pre', 'pre_install', None),
            ('post', 'post_install', None),
            ('preun', 'pre_uninstall', None),
            ('postun', 'post_uninstall', None),
        ]

        for rpm_opt, attr, default in script_options:
            # Insert contents of file referred to, if no file is referred to
            # use 'default' as contents of script
            val = getattr(self, attr)
            if val or default:
                spec_file.extend([
                    '',
                    '%' + rpm_opt,
                ])
                if val:
                    with open(val) as f:
                        spec_file.extend(f.read().split('\n'))
                else:
                    spec_file.append(default)

        # files section
        spec_file.extend([
            '',
            '%files -f INSTALLED_FILES',
            '%defattr(-,root,root)',
        ])

        if self.doc_files:
            spec_file.append('%doc ' + ' '.join(self.doc_files))

        if self.changelog:
            spec_file.extend([
                '',
                '%changelog',
            ])
            spec_file.extend(self.changelog)

        return spec_file

    def _format_changelog(self, changelog):
        """Format the changelog correctly and convert it to a list of strings"""
        if not changelog:
            return changelog
        new_changelog = []
        for line in changelog.strip().split('\n'):
            line = line.strip()
            if line[0] == '*':
                new_changelog.extend(['', line])
            elif line[0] == '-':
                new_changelog.append(line)
            else:
                new_changelog.append('  ' + line)

        # strip trailing newline inserted by first changelog entry
        if not new_changelog[0]:
            del new_changelog[0]

        return new_changelog<|MERGE_RESOLUTION|>--- conflicted
+++ resolved
@@ -370,11 +370,7 @@
 
             status = out.close()
             if status:
-<<<<<<< HEAD
-                raise DistutilsExecError(f"Failed to execute: {repr(q_cmd)}")
-=======
-                raise DistutilsExecError("Failed to execute: %r" % q_cmd)
->>>>>>> cb7f154a
+                raise DistutilsExecError(f"Failed to execute: {q_cmd!r}")
 
         finally:
             out.close()
