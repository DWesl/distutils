"""Tests for distutils.command.bdist_wininst."""
import sys
import platform
import unittest
from test.support import run_unittest, check_warnings

from distutils.command.bdist_wininst import bdist_wininst
from distutils.tests import support

<<<<<<< HEAD
=======
@unittest.skipIf(sys.platform == 'win32' and platform.machine() == 'ARM64',
    'bdist_wininst is not supported in this install')
>>>>>>> 5210488f
@unittest.skipIf(getattr(bdist_wininst, '_unsupported', False),
    'bdist_wininst is not supported in this install')
class BuildWinInstTestCase(support.TempdirManager,
                           support.LoggingSilencer,
                           unittest.TestCase):

    def test_get_exe_bytes(self):

        # issue5731: command was broken on non-windows platforms
        # this test makes sure it works now for every platform
        # let's create a command
        pkg_pth, dist = self.create_dist()
        with check_warnings(("", DeprecationWarning)):
            cmd = bdist_wininst(dist)
        cmd.ensure_finalized()

        # let's run the code that finds the right wininst*.exe file
        # and make sure it finds it and returns its content
        # no matter what platform we have
        exe_file = cmd.get_exe_bytes()
        self.assertGreater(len(exe_file), 10)

def test_suite():
    return unittest.makeSuite(BuildWinInstTestCase)

if __name__ == '__main__':
    run_unittest(test_suite())<|MERGE_RESOLUTION|>--- conflicted
+++ resolved
@@ -7,11 +7,8 @@
 from distutils.command.bdist_wininst import bdist_wininst
 from distutils.tests import support
 
-<<<<<<< HEAD
-=======
 @unittest.skipIf(sys.platform == 'win32' and platform.machine() == 'ARM64',
     'bdist_wininst is not supported in this install')
->>>>>>> 5210488f
 @unittest.skipIf(getattr(bdist_wininst, '_unsupported', False),
     'bdist_wininst is not supported in this install')
 class BuildWinInstTestCase(support.TempdirManager,
