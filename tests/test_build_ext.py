--- conflicted
+++ resolved
@@ -38,23 +38,15 @@
         # bpo-30132: On Windows, a .pdb file may be created in the current
         # working directory. Create a temporary working directory to cleanup
         # everything at the end of the test.
-<<<<<<< HEAD
-        self.temp_cwd = support.temp_cwd()
-        self.temp_cwd.__enter__()
-        self.addCleanup(self.temp_cwd.__exit__, None, None, None)
+        change_cwd = support.change_cwd(self.tmp_dir)
+        change_cwd.__enter__()
+        self.addCleanup(change_cwd.__exit__, None, None, None)
 
     def tearDown(self):
         # Get everything back to normal
         support.unload('xx')
         sys.path = self.sys_path[0]
         sys.path[:] = self.sys_path[1]
-=======
-        change_cwd = support.change_cwd(self.tmp_dir)
-        change_cwd.__enter__()
-        self.addCleanup(change_cwd.__exit__, None, None, None)
-
-    def tearDown(self):
->>>>>>> 5210488f
         import site
         site.USER_BASE = self.old_user_base
         from distutils.command import build_ext
@@ -118,14 +110,11 @@
                     self.assertIsInstance(xx.Null(), xx.Null)
                     self.assertIsInstance(xx.Str(), xx.Str)
 
-<<<<<<< HEAD
-=======
 
             unittest.main()
         """)
         assert_python_ok('-c', code)
 
->>>>>>> 5210488f
     def test_solaris_enable_shared(self):
         dist = Distribution({'name': 'xx'})
         cmd = self.build_ext(dist)
