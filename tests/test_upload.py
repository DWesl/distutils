"""Tests for distutils.command.upload."""
import os
import unittest
import unittest.mock as mock
from urllib.request import HTTPError

from test.support import run_unittest

from distutils.command import upload as upload_mod
from distutils.command.upload import upload
from distutils.core import Distribution
from distutils.errors import DistutilsError
from distutils.log import ERROR, INFO

from distutils.tests.test_config import PYPIRC, BasePyPIRCCommandTestCase

PYPIRC_LONG_PASSWORD = """\
[distutils]

index-servers =
    server1
    server2

[server1]
username:me
password:aaaaaaaaaaaaaaaaaaaaaaaaaaaaaaaaaaaaaaaaaaaaaaaaaaaaaaaaaaaaaaaaaaa

[server2]
username:meagain
password: secret
realm:acme
repository:http://another.pypi/
"""


PYPIRC_NOPASSWORD = """\
[distutils]

index-servers =
    server1

[server1]
username:me
"""

class FakeOpen(object):

    def __init__(self, url, msg=None, code=None):
        self.url = url
        if not isinstance(url, str):
            self.req = url
        else:
            self.req = None
        self.msg = msg or 'OK'
        self.code = code or 200

    def getheader(self, name, default=None):
        return {
            'content-type': 'text/plain; charset=utf-8',
            }.get(name.lower(), default)

    def read(self):
        return b'xyzzy'

    def getcode(self):
        return self.code


class uploadTestCase(BasePyPIRCCommandTestCase):

    def setUp(self):
        super(uploadTestCase, self).setUp()
        self.old_open = upload_mod.urlopen
        upload_mod.urlopen = self._urlopen
        self.last_open = None
        self.next_msg = None
        self.next_code = None

    def tearDown(self):
        upload_mod.urlopen = self.old_open
        super(uploadTestCase, self).tearDown()

    def _urlopen(self, url):
        self.last_open = FakeOpen(url, msg=self.next_msg, code=self.next_code)
        return self.last_open

    def test_finalize_options(self):

        # new format
        self.write_file(self.rc, PYPIRC)
        dist = Distribution()
        cmd = upload(dist)
        cmd.finalize_options()
        for attr, waited in (('username', 'me'), ('password', 'secret'),
                             ('realm', 'pypi'),
                             ('repository', 'https://upload.pypi.org/legacy/')):
            self.assertEqual(getattr(cmd, attr), waited)

    def test_saved_password(self):
        # file with no password
        self.write_file(self.rc, PYPIRC_NOPASSWORD)

        # make sure it passes
        dist = Distribution()
        cmd = upload(dist)
        cmd.finalize_options()
        self.assertEqual(cmd.password, None)

        # make sure we get it as well, if another command
        # initialized it at the dist level
        dist.password = 'xxx'
        cmd = upload(dist)
        cmd.finalize_options()
        self.assertEqual(cmd.password, 'xxx')

    def test_upload(self):
        tmp = self.mkdtemp()
        path = os.path.join(tmp, 'xxx')
        self.write_file(path)
        command, pyversion, filename = 'xxx', '2.6', path
        dist_files = [(command, pyversion, filename)]
        self.write_file(self.rc, PYPIRC_LONG_PASSWORD)

        # lets run it
        pkg_dir, dist = self.create_dist(dist_files=dist_files)
        cmd = upload(dist)
        cmd.show_response = 1
        cmd.ensure_finalized()
        cmd.run()

        # what did we send ?
        headers = dict(self.last_open.req.headers)
        self.assertGreaterEqual(int(headers['Content-length']), 2162)
        content_type = headers['Content-type']
        self.assertTrue(content_type.startswith('multipart/form-data'))
        self.assertEqual(self.last_open.req.get_method(), 'POST')
        expected_url = 'https://upload.pypi.org/legacy/'
        self.assertEqual(self.last_open.req.get_full_url(), expected_url)
        data = self.last_open.req.data
        self.assertIn(b'xxx',data)
        self.assertIn(b'protocol_version', data)
        self.assertIn(b'sha256_digest', data)
        self.assertIn(
            b'cd2eb0837c9b4c962c22d2ff8b5441b7b45805887f051d39bf133b583baf'
            b'6860',
            data
        )
        if b'md5_digest' in data:
            self.assertIn(b'f561aaf6ef0bf14d4208bb46a4ccb3ad', data)
        if b'blake2_256_digest' in data:
            self.assertIn(
                b'b6f289a27d4fe90da63c503bfe0a9b761a8f76bb86148565065f040be'
                b'6d1c3044cf7ded78ef800509bccb4b648e507d88dc6383d67642aadcc'
                b'ce443f1534330a',
                data
            )

        # The PyPI response body was echoed
        results = self.get_logs(INFO)
        self.assertEqual(results[-1], 75 * '-' + '\nxyzzy\n' + 75 * '-')

    # bpo-32304: archives whose last byte was b'\r' were corrupted due to
    # normalization intended for Mac OS 9.
    def test_upload_correct_cr(self):
        # content that ends with \r should not be modified.
        tmp = self.mkdtemp()
        path = os.path.join(tmp, 'xxx')
        self.write_file(path, content='yy\r')
        command, pyversion, filename = 'xxx', '2.6', path
        dist_files = [(command, pyversion, filename)]
        self.write_file(self.rc, PYPIRC_LONG_PASSWORD)

        # other fields that ended with \r used to be modified, now are
        # preserved.
        pkg_dir, dist = self.create_dist(
            dist_files=dist_files,
            description='long description\r'
        )
        cmd = upload(dist)
        cmd.show_response = 1
        cmd.ensure_finalized()
        cmd.run()

        headers = dict(self.last_open.req.headers)
<<<<<<< HEAD
        self.assertEqual(headers['Content-length'], '2172')
=======
        self.assertGreaterEqual(int(headers['Content-length']), 2172)
>>>>>>> 5210488f
        self.assertIn(b'long description\r', self.last_open.req.data)

    def test_upload_fails(self):
        self.next_msg = "Not Found"
        self.next_code = 404
        self.assertRaises(DistutilsError, self.test_upload)

    def test_wrong_exception_order(self):
        tmp = self.mkdtemp()
        path = os.path.join(tmp, 'xxx')
        self.write_file(path)
        dist_files = [('xxx', '2.6', path)]  # command, pyversion, filename
        self.write_file(self.rc, PYPIRC_LONG_PASSWORD)

        pkg_dir, dist = self.create_dist(dist_files=dist_files)
        tests = [
            (OSError('oserror'), 'oserror', OSError),
            (HTTPError('url', 400, 'httperror', {}, None),
             'Upload failed (400): httperror', DistutilsError),
        ]
        for exception, expected, raised_exception in tests:
            with self.subTest(exception=type(exception).__name__):
                with mock.patch('distutils.command.upload.urlopen',
                                new=mock.Mock(side_effect=exception)):
                    with self.assertRaises(raised_exception):
                        cmd = upload(dist)
                        cmd.ensure_finalized()
                        cmd.run()
                    results = self.get_logs(ERROR)
                    self.assertIn(expected, results[-1])
                    self.clear_logs()


def test_suite():
    return unittest.makeSuite(uploadTestCase)

if __name__ == "__main__":
    run_unittest(test_suite())<|MERGE_RESOLUTION|>--- conflicted
+++ resolved
@@ -182,11 +182,7 @@
         cmd.run()
 
         headers = dict(self.last_open.req.headers)
-<<<<<<< HEAD
-        self.assertEqual(headers['Content-length'], '2172')
-=======
         self.assertGreaterEqual(int(headers['Content-length']), 2172)
->>>>>>> 5210488f
         self.assertIn(b'long description\r', self.last_open.req.data)
 
     def test_upload_fails(self):
