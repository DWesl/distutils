--- conflicted
+++ resolved
@@ -39,14 +39,10 @@
             names.append('bdist_msi')
 
         for name in names:
-<<<<<<< HEAD
-            subcmd = cmd.get_finalized_command(name)
-=======
             with warnings.catch_warnings():
                 warnings.filterwarnings('ignore', 'bdist_wininst command is deprecated',
                                         DeprecationWarning)
                 subcmd = cmd.get_finalized_command(name)
->>>>>>> 5210488f
             if getattr(subcmd, '_unsupported', False):
                 # command is not supported on this build
                 continue
