[metadata]
name = distutils
author = Jason R. Coombs
author_email = jaraco@jaraco.com
description = Distribution utilities formerly from standard library
long_description = file:README.rst
url = https://github.com/pypa/distutils
classifiers =
	Development Status :: 5 - Production/Stable
	Intended Audience :: Developers
	License :: OSI Approved :: MIT License
	Programming Language :: Python :: 3
	Programming Language :: Python :: 3 :: Only

[options]
include_package_data = true
python_requires = >=3.8
install_requires =

[options.extras_require]
testing =
	# upstream
	pytest >= 6, != 8.1.1
	pytest-checkdocs >= 2.4
	pytest-cov
<<<<<<< HEAD
	# disabled
	#pytest-mypy; \
	#	# workaround for jaraco/skeleton#22
	#	python_implementation != "PyPy"
=======
	pytest-mypy
>>>>>>> 34ba6b2e
	pytest-enabler >= 2.2
	pytest-ruff >= 0.2.1

	# local
	pytest >= 7.4.3  #186
	jaraco.envs>=2.4
	jaraco.path
	jaraco.text
	path >= 10.6
	docutils
	pyfakefs
	more_itertools

docs =
	# upstream
	sphinx >= 3.5
	jaraco.packaging >= 9.3
	rst.linker >= 1.9
	furo
	sphinx-lint

	# local

[options.entry_points]<|MERGE_RESOLUTION|>--- conflicted
+++ resolved
@@ -23,14 +23,7 @@
 	pytest >= 6, != 8.1.1
 	pytest-checkdocs >= 2.4
 	pytest-cov
-<<<<<<< HEAD
-	# disabled
-	#pytest-mypy; \
-	#	# workaround for jaraco/skeleton#22
-	#	python_implementation != "PyPy"
-=======
 	pytest-mypy
->>>>>>> 34ba6b2e
 	pytest-enabler >= 2.2
 	pytest-ruff >= 0.2.1
 
