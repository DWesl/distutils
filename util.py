--- conflicted
+++ resolved
@@ -15,11 +15,7 @@
 from distutils import log
 from distutils.errors import DistutilsByteCompileError
 
-<<<<<<< HEAD
-def get_platform ():
-=======
 def get_host_platform():
->>>>>>> 5210488f
     """Return a string that identifies the current platform.  This is used mainly to
     distinguish platform-specific build directories and platform-specific built
     distributions.  Typically includes the OS name and version and the
@@ -42,13 +38,10 @@
     if os.name == 'nt':
         if 'amd64' in sys.version.lower():
             return 'win-amd64'
-<<<<<<< HEAD
-=======
         if '(arm)' in sys.version.lower():
             return 'win-arm32'
         if '(arm64)' in sys.version.lower():
             return 'win-arm64'
->>>>>>> 5210488f
         return sys.platform
 
     # Set for cross builds explicitly
